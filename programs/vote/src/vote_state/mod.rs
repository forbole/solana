--- conflicted
+++ resolved
@@ -33,20 +33,15 @@
 // Maximum number of credits history to keep around
 pub const MAX_EPOCH_CREDITS_HISTORY: usize = 64;
 
-<<<<<<< HEAD
+// Offset of VoteState::prior_voters, for determining initialization status without deserialization
+const DEFAULT_PRIOR_VOTERS_OFFSET: usize = 82;
+
 #[cfg_attr(
     not(target_arch = "wasm32"),
     frozen_abi(digest = "Ch2vVEwos2EjAVqSHCyJjnN2MNX1yrpapZTGhMSCjWUH"),
     derive(AbiExample)
 )]
 #[derive(Serialize, Default, Deserialize, Debug, PartialEq, Eq, Clone)]
-=======
-// Offset of VoteState::prior_voters, for determining initialization status without deserialization
-const DEFAULT_PRIOR_VOTERS_OFFSET: usize = 82;
-
-#[frozen_abi(digest = "Ch2vVEwos2EjAVqSHCyJjnN2MNX1yrpapZTGhMSCjWUH")]
-#[derive(Serialize, Default, Deserialize, Debug, PartialEq, Eq, Clone, AbiExample)]
->>>>>>> d8ba56ec
 pub struct Vote {
     /// A stack of votes starting with the oldest vote
     pub slots: Vec<Slot>,
