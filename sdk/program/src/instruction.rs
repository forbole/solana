//! Defines a composable Instruction type and a memory-efficient CompiledInstruction.

use crate::sanitize::Sanitize;
use crate::{pubkey::Pubkey, short_vec};
use bincode::serialize;
use borsh::BorshSerialize;
use serde::Serialize;
use thiserror::Error;

/// Reasons the runtime might have rejected an instruction.
<<<<<<< HEAD
#[derive(Serialize, Deserialize, Debug, Error, PartialEq, Eq, Clone)]
#[cfg_attr(not(target_arch = "wasm32"), derive(AbiExample, AbiEnumVisitor))]
=======
#[derive(
    Serialize, Deserialize, Debug, Error, PartialEq, Eq, Clone, AbiExample, AbiEnumVisitor,
)]
>>>>>>> 013daa8f
pub enum InstructionError {
    /// Deprecated! Use CustomError instead!
    /// The program instruction returned an error
    #[error("generic instruction error")]
    GenericError,

    /// The arguments provided to a program were invalid
    #[error("invalid program argument")]
    InvalidArgument,

    /// An instruction's data contents were invalid
    #[error("invalid instruction data")]
    InvalidInstructionData,

    /// An account's data contents was invalid
    #[error("invalid account data for instruction")]
    InvalidAccountData,

    /// An account's data was too small
    #[error("account data too small for instruction")]
    AccountDataTooSmall,

    /// An account's balance was too small to complete the instruction
    #[error("insufficient funds for instruction")]
    InsufficientFunds,

    /// The account did not have the expected program id
    #[error("incorrect program id for instruction")]
    IncorrectProgramId,

    /// A signature was required but not found
    #[error("missing required signature for instruction")]
    MissingRequiredSignature,

    /// An initialize instruction was sent to an account that has already been initialized.
    #[error("instruction requires an uninitialized account")]
    AccountAlreadyInitialized,

    /// An attempt to operate on an account that hasn't been initialized.
    #[error("instruction requires an initialized account")]
    UninitializedAccount,

    /// Program's instruction lamport balance does not equal the balance after the instruction
    #[error("sum of account balances before and after instruction do not match")]
    UnbalancedInstruction,

    /// Program modified an account's program id
    #[error("instruction modified the program id of an account")]
    ModifiedProgramId,

    /// Program spent the lamports of an account that doesn't belong to it
    #[error("instruction spent from the balance of an account it does not own")]
    ExternalAccountLamportSpend,

    /// Program modified the data of an account that doesn't belong to it
    #[error("instruction modified data of an account it does not own")]
    ExternalAccountDataModified,

    /// Read-only account's lamports modified
    #[error("instruction changed the balance of a read-only account")]
    ReadonlyLamportChange,

    /// Read-only account's data was modified
    #[error("instruction modified data of a read-only account")]
    ReadonlyDataModified,

    /// An account was referenced more than once in a single instruction
    // Deprecated, instructions can now contain duplicate accounts
    #[error("instruction contains duplicate accounts")]
    DuplicateAccountIndex,

    /// Executable bit on account changed, but shouldn't have
    #[error("instruction changed executable bit of an account")]
    ExecutableModified,

    /// Rent_epoch account changed, but shouldn't have
    #[error("instruction modified rent epoch of an account")]
    RentEpochModified,

    /// The instruction expected additional account keys
    #[error("insufficient account keys for instruction")]
    NotEnoughAccountKeys,

    /// A non-system program changed the size of the account data
    #[error("non-system instruction changed account size")]
    AccountDataSizeChanged,

    /// The instruction expected an executable account
    #[error("instruction expected an executable account")]
    AccountNotExecutable,

    /// Failed to borrow a reference to account data, already borrowed
    #[error("instruction tries to borrow reference for an account which is already borrowed")]
    AccountBorrowFailed,

    /// Account data has an outstanding reference after a program's execution
    #[error("instruction left account with an outstanding reference borrowed")]
    AccountBorrowOutstanding,

    /// The same account was multiply passed to an on-chain program's entrypoint, but the program
    /// modified them differently.  A program can only modify one instance of the account because
    /// the runtime cannot determine which changes to pick or how to merge them if both are modified
    #[error("instruction modifications of multiply-passed account differ")]
    DuplicateAccountOutOfSync,

    /// Allows on-chain programs to implement program-specific error types and see them returned
    /// by the Solana runtime. A program-specific error may be any type that is represented as
    /// or serialized to a u32 integer.
    #[error("custom program error: {0:#x}")]
    Custom(u32),

    /// The return value from the program was invalid.  Valid errors are either a defined builtin
    /// error value or a user-defined error in the lower 32 bits.
    #[error("program returned invalid error code")]
    InvalidError,

    /// Executable account's data was modified
    #[error("instruction changed executable accounts data")]
    ExecutableDataModified,

    /// Executable account's lamports modified
    #[error("instruction changed the balance of a executable account")]
    ExecutableLamportChange,

    /// Executable accounts must be rent exempt
    #[error("executable accounts must be rent exempt")]
    ExecutableAccountNotRentExempt,

    /// Unsupported program id
    #[error("Unsupported program id")]
    UnsupportedProgramId,

    /// Cross-program invocation call depth too deep
    #[error("Cross-program invocation call depth too deep")]
    CallDepth,

    /// An account required by the instruction is missing
    #[error("An account required by the instruction is missing")]
    MissingAccount,

    /// Cross-program invocation reentrancy not allowed for this instruction
    #[error("Cross-program invocation reentrancy not allowed for this instruction")]
    ReentrancyNotAllowed,

    /// Length of the seed is too long for address generation
    #[error("Length of the seed is too long for address generation")]
    MaxSeedLengthExceeded,

    /// Provided seeds do not result in a valid address
    #[error("Provided seeds do not result in a valid address")]
    InvalidSeeds,

    /// Failed to reallocate account data of this length
    #[error("Failed to reallocate account data")]
    InvalidRealloc,

    /// Computational budget exceeded
    #[error("Computational budget exceeded")]
    ComputationalBudgetExceeded,

    /// Cross-program invocation with unauthorized signer or writable account
    #[error("Cross-program invocation with unauthorized signer or writable account")]
    PrivilegeEscalation,

    #[error("Failed to create program execution environment")]
    ProgramEnvironmentSetupFailure,

    #[error("Program failed to complete")]
    ProgramFailedToComplete,

    #[error("Program failed to compile")]
    ProgramFailedToCompile,

    #[error("Account is immutable")]
    Immutable,

    #[error("Incorrect authority provided")]
    IncorrectAuthority,

    #[error("Failed to serialize or deserialize account data: {0}")]
    BorshIoError(String),

    #[error("An account does not have enough lamports to be rent-exempt")]
    AccountNotRentExempt,
}

#[derive(Debug, PartialEq, Clone, Serialize, Deserialize)]
pub struct Instruction {
    /// Pubkey of the instruction processor that executes this instruction
    pub program_id: Pubkey,
    /// Metadata for what accounts should be passed to the instruction processor
    pub accounts: Vec<AccountMeta>,
    /// Opaque data passed to the instruction processor
    pub data: Vec<u8>,
}

impl Instruction {
    pub fn new<T: Serialize>(program_id: Pubkey, data: &T, accounts: Vec<AccountMeta>) -> Self {
        let data = serialize(data).unwrap();
        Self {
            program_id,
            data,
            accounts,
        }
    }

    pub fn new_with_borsh<T: BorshSerialize>(
        program_id: Pubkey,
        data: &T,
        accounts: Vec<AccountMeta>,
    ) -> Self {
        let data = data.try_to_vec().unwrap();
        Self {
            program_id,
            data,
            accounts,
        }
    }
}

pub fn checked_add(a: u64, b: u64) -> Result<u64, InstructionError> {
    match a.checked_add(b) {
        Some(sum) => Ok(sum),
        None => Err(InstructionError::InsufficientFunds),
    }
}

/// Account metadata used to define Instructions
#[derive(Debug, PartialEq, Clone, Serialize, Deserialize)]
pub struct AccountMeta {
    /// An account's public key
    pub pubkey: Pubkey,
    /// True if an Instruction requires a Transaction signature matching `pubkey`.
    pub is_signer: bool,
    /// True if the `pubkey` can be loaded as a read-write account.
    pub is_writable: bool,
}

impl AccountMeta {
    pub fn new(pubkey: Pubkey, is_signer: bool) -> Self {
        Self {
            pubkey,
            is_signer,
            is_writable: true,
        }
    }

    pub fn new_readonly(pubkey: Pubkey, is_signer: bool) -> Self {
        Self {
            pubkey,
            is_signer,
            is_writable: false,
        }
    }
}

/// An instruction to execute a program
#[derive(Serialize, Deserialize, Debug, PartialEq, Eq, Clone)]
#[cfg_attr(not(target_arch = "wasm32"),  derive(AbiExample))]
#[serde(rename_all = "camelCase")]
pub struct CompiledInstruction {
    /// Index into the transaction keys array indicating the program account that executes this instruction
    pub program_id_index: u8,
    /// Ordered indices into the transaction keys array indicating which accounts to pass to the program
    #[serde(with = "short_vec")]
    pub accounts: Vec<u8>,
    /// The program input data
    #[serde(with = "short_vec")]
    pub data: Vec<u8>,
}

impl Sanitize for CompiledInstruction {}

impl CompiledInstruction {
    pub fn new<T: Serialize>(program_ids_index: u8, data: &T, accounts: Vec<u8>) -> Self {
        let data = serialize(data).unwrap();
        Self {
            program_id_index: program_ids_index,
            data,
            accounts,
        }
    }

    pub fn program_id<'a>(&self, program_ids: &'a [Pubkey]) -> &'a Pubkey {
        &program_ids[self.program_id_index as usize]
    }

    /// Visit each unique instruction account index once
    pub fn visit_each_account(
        &self,
        work: &mut dyn FnMut(usize, usize) -> Result<(), InstructionError>,
    ) -> Result<(), InstructionError> {
        let mut unique_index = 0;
        'root: for (i, account_index) in self.accounts.iter().enumerate() {
            // Note: This is an O(n^2) algorithm,
            // but performed on a very small slice and requires no heap allocations
            for account_index_before in self.accounts[..i].iter() {
                if account_index_before == account_index {
                    continue 'root; // skip dups
                }
            }
            work(unique_index, *account_index as usize)?;
            unique_index += 1;
        }
        Ok(())
    }
}

#[cfg(test)]
mod test {
    use super::*;

    #[test]
    fn test_visit_each_account() {
        let do_work = |accounts: &[u8]| -> (usize, usize) {
            let mut unique_total = 0;
            let mut account_total = 0;
            let mut work = |unique_index: usize, account_index: usize| {
                unique_total += unique_index;
                account_total += account_index;
                Ok(())
            };
            let instruction = CompiledInstruction::new(0, &[0], accounts.to_vec());
            instruction.visit_each_account(&mut work).unwrap();

            (unique_total, account_total)
        };

        assert_eq!((6, 6), do_work(&[0, 1, 2, 3]));
        assert_eq!((6, 6), do_work(&[0, 1, 1, 2, 3]));
        assert_eq!((6, 6), do_work(&[0, 1, 2, 3, 3]));
        assert_eq!((6, 6), do_work(&[0, 0, 1, 1, 2, 2, 3, 3]));
        assert_eq!((0, 2), do_work(&[2, 2]));
    }
}<|MERGE_RESOLUTION|>--- conflicted
+++ resolved
@@ -8,14 +8,8 @@
 use thiserror::Error;
 
 /// Reasons the runtime might have rejected an instruction.
-<<<<<<< HEAD
 #[derive(Serialize, Deserialize, Debug, Error, PartialEq, Eq, Clone)]
 #[cfg_attr(not(target_arch = "wasm32"), derive(AbiExample, AbiEnumVisitor))]
-=======
-#[derive(
-    Serialize, Deserialize, Debug, Error, PartialEq, Eq, Clone, AbiExample, AbiEnumVisitor,
-)]
->>>>>>> 013daa8f
 pub enum InstructionError {
     /// Deprecated! Use CustomError instead!
     /// The program instruction returned an error
@@ -274,7 +268,7 @@
 
 /// An instruction to execute a program
 #[derive(Serialize, Deserialize, Debug, PartialEq, Eq, Clone)]
-#[cfg_attr(not(target_arch = "wasm32"),  derive(AbiExample))]
+#[cfg_attr(not(target_arch = "wasm32"), derive(AbiExample))]
 #[serde(rename_all = "camelCase")]
 pub struct CompiledInstruction {
     /// Index into the transaction keys array indicating the program account that executes this instruction
