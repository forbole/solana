use crate::{decode_error::DecodeError, hash::hashv};
use borsh::{BorshDeserialize, BorshSchema, BorshSerialize};
use num_derive::{FromPrimitive, ToPrimitive};
use std::{convert::TryFrom, fmt, mem, str::FromStr};
use thiserror::Error;

/// Number of bytes in a pubkey
pub const PUBKEY_BYTES: usize = 32;
/// maximum length of derived `Pubkey` seed
pub const MAX_SEED_LEN: usize = 32;
/// Maximum number of seeds
pub const MAX_SEEDS: usize = 16;
/// Maximum string length of a base58 encoded pubkey
const MAX_BASE58_LEN: usize = 44;

#[derive(Error, Debug, Serialize, Clone, PartialEq, FromPrimitive, ToPrimitive)]
pub enum PubkeyError {
    /// Length of the seed is too long for address generation
    #[error("Length of the seed is too long for address generation")]
    MaxSeedLengthExceeded,
    #[error("Provided seeds do not result in a valid address")]
    InvalidSeeds,
}
impl<T> DecodeError<T> for PubkeyError {
    fn type_of() -> &'static str {
        "PubkeyError"
    }
}
impl From<u64> for PubkeyError {
    fn from(error: u64) -> Self {
        match error {
            0 => PubkeyError::MaxSeedLengthExceeded,
            1 => PubkeyError::InvalidSeeds,
            _ => panic!("Unsupported PubkeyError"),
        }
    }
}

#[repr(transparent)]
#[derive(
<<<<<<< HEAD
    Serialize, Deserialize, Clone, Copy, Default, Eq, PartialEq, Ord, PartialOrd, Hash
=======
    Serialize,
    Deserialize,
    BorshSerialize,
    BorshDeserialize,
    BorshSchema,
    Clone,
    Copy,
    Default,
    Eq,
    PartialEq,
    Ord,
    PartialOrd,
    Hash,
    AbiExample,
>>>>>>> c6d8a1f5
)]
#[cfg_attr(not(target_arch = "wasm32"),  derive(AbiExample))]
pub struct Pubkey([u8; 32]);

impl crate::sanitize::Sanitize for Pubkey {}

#[derive(Error, Debug, Serialize, Clone, PartialEq, FromPrimitive, ToPrimitive)]
pub enum ParsePubkeyError {
    #[error("String is the wrong size")]
    WrongSize,
    #[error("Invalid Base58 string")]
    Invalid,
}
impl<T> DecodeError<T> for ParsePubkeyError {
    fn type_of() -> &'static str {
        "ParsePubkeyError"
    }
}

impl FromStr for Pubkey {
    type Err = ParsePubkeyError;

    fn from_str(s: &str) -> Result<Self, Self::Err> {
        if s.len() > MAX_BASE58_LEN {
            return Err(ParsePubkeyError::WrongSize);
        }
        let pubkey_vec = bs58::decode(s)
            .into_vec()
            .map_err(|_| ParsePubkeyError::Invalid)?;
        if pubkey_vec.len() != mem::size_of::<Pubkey>() {
            Err(ParsePubkeyError::WrongSize)
        } else {
            Ok(Pubkey::new(&pubkey_vec))
        }
    }
}

impl Pubkey {
    pub fn new(pubkey_vec: &[u8]) -> Self {
        Self(
            <[u8; 32]>::try_from(<&[u8]>::clone(&pubkey_vec))
                .expect("Slice must be the same length as a Pubkey"),
        )
    }

    pub const fn new_from_array(pubkey_array: [u8; 32]) -> Self {
        Self(pubkey_array)
    }

    #[deprecated(since = "1.3.9", note = "Please use 'Pubkey::new_unique' instead")]
    #[cfg(not(target_arch = "bpf"))]
    pub fn new_rand() -> Self {
        // Consider removing Pubkey::new_rand() entirely in the v1.5 or v1.6 timeframe
        Pubkey::new(&rand::random::<[u8; 32]>())
    }

    /// unique Pubkey for tests and benchmarks.
    pub fn new_unique() -> Self {
        use std::sync::atomic::{AtomicU64, Ordering};
        static I: AtomicU64 = AtomicU64::new(1);

        let mut b = [0u8; 32];
        let i = I.fetch_add(1, Ordering::Relaxed);
        b[0..8].copy_from_slice(&i.to_le_bytes());
        Self::new(&b)
    }

    pub fn create_with_seed(
        base: &Pubkey,
        seed: &str,
        owner: &Pubkey,
    ) -> Result<Pubkey, PubkeyError> {
        if seed.len() > MAX_SEED_LEN {
            return Err(PubkeyError::MaxSeedLengthExceeded);
        }

        Ok(Pubkey::new(
            hashv(&[base.as_ref(), seed.as_ref(), owner.as_ref()]).as_ref(),
        ))
    }

    /// Create a program address
    ///
    /// Program addresses are account keys that only the program has the
    /// authority to sign.  The address is of the same form as a Solana
    /// `Pubkey`, except they are ensured to not be on the ed25519 curve and
    /// thus have no associated private key.  When performing cross-program
    /// invocations the program can "sign" for the key by calling
    /// `invoke_signed` and passing the same seeds used to generate the address.
    /// The runtime will check that indeed the program associated with this
    /// address is the caller and thus authorized to be the signer.
    ///
    /// Because the program address cannot lie on the ed25519 curve there may be
    /// seed and program id combinations that are invalid.  In these cases an
    /// extra seed (bump seed) can be calculated that results in a point off the
    /// curve.  Use `find_program_address` to calculate that bump seed.
    ///
    /// Warning: Because of the way the seeds are hashed there is a potential
    /// for program address collisions for the same program id.  The seeds are
    /// hashed sequentially which means that seeds {"abcdef"}, {"abc", "def"},
    /// and {"ab", "cd", "ef"} will all result in the same program address given
    /// the same program id.  Since the change of collision is local to a given
    /// program id the developer of that program must take care to choose seeds
    /// that do not collide with themselves.
    pub fn create_program_address(
        seeds: &[&[u8]],
        program_id: &Pubkey,
    ) -> Result<Pubkey, PubkeyError> {
        if seeds.len() > MAX_SEEDS {
            return Err(PubkeyError::MaxSeedLengthExceeded);
        }
        for seed in seeds.iter() {
            if seed.len() > MAX_SEED_LEN {
                return Err(PubkeyError::MaxSeedLengthExceeded);
            }
        }

        // Perform the calculation inline, calling this from within a program is
        // not supported
        #[cfg(not(target_arch = "bpf"))]
        {
            let mut hasher = crate::hash::Hasher::default();
            for seed in seeds.iter() {
                hasher.hash(seed);
            }
            hasher.hashv(&[program_id.as_ref(), "ProgramDerivedAddress".as_ref()]);
            let hash = hasher.result();

            if curve25519_dalek::edwards::CompressedEdwardsY::from_slice(hash.as_ref())
                .decompress()
                .is_some()
            {
                return Err(PubkeyError::InvalidSeeds);
            }

            Ok(Pubkey::new(hash.as_ref()))
        }
        // Call via a system call to perform the calculation
        #[cfg(target_arch = "bpf")]
        {
            extern "C" {
                fn sol_create_program_address(
                    seeds_addr: *const u8,
                    seeds_len: u64,
                    program_id_addr: *const u8,
                    address_bytes_addr: *const u8,
                ) -> u64;
            };
            let mut bytes = [0; 32];
            let result = unsafe {
                sol_create_program_address(
                    seeds as *const _ as *const u8,
                    seeds.len() as u64,
                    program_id as *const _ as *const u8,
                    &mut bytes as *mut _ as *mut u8,
                )
            };
            match result {
                crate::entrypoint::SUCCESS => Ok(Pubkey::new(&bytes)),
                _ => Err(result.into()),
            }
        }
    }

    /// Find a valid program address and its corresponding bump seed which must
    /// be passed as an additional seed when calling `invoke_signed`.
    ///
    /// Panics in the very unlikely event that the additional seed could not be
    /// found.
    ///
    /// The processes of finding a valid program address is by trial and error,
    /// and even though it is deterministic given a set of inputs it can take a
    /// variable amount of time to succeed across different inputs.  This means
    /// that when called from an on-chain program it may incur a variable amount
    /// of the program's compute budget.  Programs that are meant to be very
    /// performant may not want to use this function because it could take a
    /// considerable amount of time.  Also, programs that area already at risk
    /// of exceeding their compute budget should also call this with care since
    /// there is a chance that the program's budget may be occasionally
    /// exceeded.
    pub fn find_program_address(seeds: &[&[u8]], program_id: &Pubkey) -> (Pubkey, u8) {
        Self::try_find_program_address(seeds, program_id)
            .unwrap_or_else(|| panic!("Unable to find a viable program address bump seed"))
    }

    /// Find a valid program address and its corresponding bump seed which must
    /// be passed as an additional seed when calling `invoke_signed`.
    ///
    /// The processes of finding a valid program address is by trial and error,
    /// and even though it is deterministic given a set of inputs it can take a
    /// variable amount of time to succeed across different inputs.  This means
    /// that when called from an on-chain program it may incur a variable amount
    /// of the program's compute budget.  Programs that are meant to be very
    /// performant may not want to use this function because it could take a
    /// considerable amount of time.  Also, programs that area already at risk
    /// of exceeding their compute budget should also call this with care since
    /// there is a chance that the program's budget may be occasionally
    /// exceeded.
    #[allow(clippy::same_item_push)]
    pub fn try_find_program_address(seeds: &[&[u8]], program_id: &Pubkey) -> Option<(Pubkey, u8)> {
        // Perform the calculation inline, calling this from within a program is
        // not supported
        #[cfg(not(target_arch = "bpf"))]
        {
            let mut bump_seed = [std::u8::MAX];
            for _ in 0..std::u8::MAX {
                {
                    let mut seeds_with_bump = seeds.to_vec();
                    seeds_with_bump.push(&bump_seed);
                    if let Ok(address) = Self::create_program_address(&seeds_with_bump, program_id)
                    {
                        return Some((address, bump_seed[0]));
                    }
                }
                bump_seed[0] -= 1;
            }
            None
        }
        // Call via a system call to perform the calculation
        #[cfg(target_arch = "bpf")]
        {
            extern "C" {
                fn sol_try_find_program_address(
                    seeds_addr: *const u8,
                    seeds_len: u64,
                    program_id_addr: *const u8,
                    address_bytes_addr: *const u8,
                    bump_seed_addr: *const u8,
                ) -> u64;
            };
            let mut bytes = [0; 32];
            let mut bump_seed = std::u8::MAX;
            let result = unsafe {
                sol_try_find_program_address(
                    seeds as *const _ as *const u8,
                    seeds.len() as u64,
                    program_id as *const _ as *const u8,
                    &mut bytes as *mut _ as *mut u8,
                    &mut bump_seed as *mut _ as *mut u8,
                )
            };
            match result {
                crate::entrypoint::SUCCESS => Some((Pubkey::new(&bytes), bump_seed)),
                _ => None,
            }
        }
    }

    pub fn to_bytes(self) -> [u8; 32] {
        self.0
    }

    /// Log a `Pubkey` from a program
    pub fn log(&self) {
        #[cfg(target_arch = "bpf")]
        {
            extern "C" {
                fn sol_log_pubkey(pubkey_addr: *const u8);
            };
            unsafe { sol_log_pubkey(self.as_ref() as *const _ as *const u8) };
        }

        #[cfg(not(any(target_arch = "bpf", target_arch = "wasm32")))]
        crate::program_stubs::sol_log(&self.to_string());
    }
}

impl AsRef<[u8]> for Pubkey {
    fn as_ref(&self) -> &[u8] {
        &self.0[..]
    }
}

impl fmt::Debug for Pubkey {
    fn fmt(&self, f: &mut fmt::Formatter) -> fmt::Result {
        write!(f, "{}", bs58::encode(self.0).into_string())
    }
}

impl fmt::Display for Pubkey {
    fn fmt(&self, f: &mut fmt::Formatter) -> fmt::Result {
        write!(f, "{}", bs58::encode(self.0).into_string())
    }
}

#[cfg(test)]
mod tests {
    use super::*;
    use std::str::from_utf8;

    #[test]
    fn test_new_unique() {
        assert!(Pubkey::new_unique() != Pubkey::new_unique());
    }

    #[test]
    fn pubkey_fromstr() {
        let pubkey = Pubkey::new_unique();
        let mut pubkey_base58_str = bs58::encode(pubkey.0).into_string();

        assert_eq!(pubkey_base58_str.parse::<Pubkey>(), Ok(pubkey));

        pubkey_base58_str.push_str(&bs58::encode(pubkey.0).into_string());
        assert_eq!(
            pubkey_base58_str.parse::<Pubkey>(),
            Err(ParsePubkeyError::WrongSize)
        );

        pubkey_base58_str.truncate(pubkey_base58_str.len() / 2);
        assert_eq!(pubkey_base58_str.parse::<Pubkey>(), Ok(pubkey));

        pubkey_base58_str.truncate(pubkey_base58_str.len() / 2);
        assert_eq!(
            pubkey_base58_str.parse::<Pubkey>(),
            Err(ParsePubkeyError::WrongSize)
        );

        let mut pubkey_base58_str = bs58::encode(pubkey.0).into_string();
        assert_eq!(pubkey_base58_str.parse::<Pubkey>(), Ok(pubkey));

        // throw some non-base58 stuff in there
        pubkey_base58_str.replace_range(..1, "I");
        assert_eq!(
            pubkey_base58_str.parse::<Pubkey>(),
            Err(ParsePubkeyError::Invalid)
        );

        // too long input string
        // longest valid encoding
        let mut too_long = bs58::encode(&[255u8; PUBKEY_BYTES]).into_string();
        // and one to grow on
        too_long.push('1');
        assert_eq!(too_long.parse::<Pubkey>(), Err(ParsePubkeyError::WrongSize));
    }

    #[test]
    fn test_create_with_seed() {
        assert!(
            Pubkey::create_with_seed(&Pubkey::new_unique(), "☉", &Pubkey::new_unique()).is_ok()
        );
        assert_eq!(
            Pubkey::create_with_seed(
                &Pubkey::new_unique(),
                from_utf8(&[127; MAX_SEED_LEN + 1]).unwrap(),
                &Pubkey::new_unique()
            ),
            Err(PubkeyError::MaxSeedLengthExceeded)
        );
        assert!(Pubkey::create_with_seed(
            &Pubkey::new_unique(),
            "\
             \u{10FFFF}\u{10FFFF}\u{10FFFF}\u{10FFFF}\u{10FFFF}\u{10FFFF}\u{10FFFF}\u{10FFFF}\
             ",
            &Pubkey::new_unique()
        )
        .is_ok());
        // utf-8 abuse ;)
        assert_eq!(
            Pubkey::create_with_seed(
                &Pubkey::new_unique(),
                "\
                 x\u{10FFFF}\u{10FFFF}\u{10FFFF}\u{10FFFF}\u{10FFFF}\u{10FFFF}\u{10FFFF}\u{10FFFF}\
                 ",
                &Pubkey::new_unique()
            ),
            Err(PubkeyError::MaxSeedLengthExceeded)
        );

        assert!(Pubkey::create_with_seed(
            &Pubkey::new_unique(),
            std::str::from_utf8(&[0; MAX_SEED_LEN]).unwrap(),
            &Pubkey::new_unique(),
        )
        .is_ok());

        assert!(
            Pubkey::create_with_seed(&Pubkey::new_unique(), "", &Pubkey::new_unique(),).is_ok()
        );

        assert_eq!(
            Pubkey::create_with_seed(
                &Pubkey::default(),
                "limber chicken: 4/45",
                &Pubkey::default(),
            ),
            Ok("9h1HyLCW5dZnBVap8C5egQ9Z6pHyjsh5MNy83iPqqRuq"
                .parse()
                .unwrap())
        );
    }

    #[test]
    fn test_create_program_address() {
        let exceeded_seed = &[127; MAX_SEED_LEN + 1];
        let max_seed = &[0; MAX_SEED_LEN];
        let program_id = Pubkey::from_str("BPFLoader1111111111111111111111111111111111").unwrap();
        let public_key = Pubkey::from_str("SeedPubey1111111111111111111111111111111111").unwrap();

        assert_eq!(
            Pubkey::create_program_address(&[exceeded_seed], &program_id),
            Err(PubkeyError::MaxSeedLengthExceeded)
        );
        assert_eq!(
            Pubkey::create_program_address(&[b"short_seed", exceeded_seed], &program_id),
            Err(PubkeyError::MaxSeedLengthExceeded)
        );
        assert!(Pubkey::create_program_address(&[max_seed], &program_id).is_ok());
        assert_eq!(
            Pubkey::create_program_address(&[b"", &[1]], &program_id),
            Ok("3gF2KMe9KiC6FNVBmfg9i267aMPvK37FewCip4eGBFcT"
                .parse()
                .unwrap())
        );
        assert_eq!(
            Pubkey::create_program_address(&["☉".as_ref()], &program_id),
            Ok("7ytmC1nT1xY4RfxCV2ZgyA7UakC93do5ZdyhdF3EtPj7"
                .parse()
                .unwrap())
        );
        assert_eq!(
            Pubkey::create_program_address(&[b"Talking", b"Squirrels"], &program_id),
            Ok("HwRVBufQ4haG5XSgpspwKtNd3PC9GM9m1196uJW36vds"
                .parse()
                .unwrap())
        );
        assert_eq!(
            Pubkey::create_program_address(&[public_key.as_ref()], &program_id),
            Ok("GUs5qLUfsEHkcMB9T38vjr18ypEhRuNWiePW2LoK4E3K"
                .parse()
                .unwrap())
        );
        assert_ne!(
            Pubkey::create_program_address(&[b"Talking", b"Squirrels"], &program_id).unwrap(),
            Pubkey::create_program_address(&[b"Talking"], &program_id).unwrap(),
        );
    }

    #[test]
    fn test_pubkey_off_curve() {
        // try a bunch of random input, all successful generated program
        // addresses must land off the curve and be unique
        let mut addresses = vec![];
        for _ in 0..1_000 {
            let program_id = Pubkey::new_unique();
            let bytes1 = rand::random::<[u8; 10]>();
            let bytes2 = rand::random::<[u8; 32]>();
            if let Ok(program_address) =
                Pubkey::create_program_address(&[&bytes1, &bytes2], &program_id)
            {
                let is_on_curve = curve25519_dalek::edwards::CompressedEdwardsY::from_slice(
                    &program_address.to_bytes(),
                )
                .decompress()
                .is_some();
                assert!(!is_on_curve);
                assert!(!addresses.contains(&program_address));
                addresses.push(program_address);
            }
        }
    }

    #[test]
    fn test_find_program_address() {
        for _ in 0..1_000 {
            let program_id = Pubkey::new_unique();
            let (address, bump_seed) =
                Pubkey::find_program_address(&[b"Lil'", b"Bits"], &program_id);
            assert_eq!(
                address,
                Pubkey::create_program_address(&[b"Lil'", b"Bits", &[bump_seed]], &program_id)
                    .unwrap()
            );
        }
    }
}<|MERGE_RESOLUTION|>--- conflicted
+++ resolved
@@ -38,9 +38,6 @@
 
 #[repr(transparent)]
 #[derive(
-<<<<<<< HEAD
-    Serialize, Deserialize, Clone, Copy, Default, Eq, PartialEq, Ord, PartialOrd, Hash
-=======
     Serialize,
     Deserialize,
     BorshSerialize,
@@ -54,8 +51,6 @@
     Ord,
     PartialOrd,
     Hash,
-    AbiExample,
->>>>>>> c6d8a1f5
 )]
 #[cfg_attr(not(target_arch = "wasm32"),  derive(AbiExample))]
 pub struct Pubkey([u8; 32]);
